--- conflicted
+++ resolved
@@ -11,22 +11,6 @@
 
 // Reset only effective capabilites
 func resetEffectiveCapabilities() error {
-<<<<<<< HEAD
-	// current capability
-	existing := cap.GetProc()
-
-	// Clear all effective capabilites
-	if err := existing.ClearFlag(cap.Effective); err != nil {
-		return fmt.Errorf("error cleaning effective capabilites %w", err)
-	}
-
-	// set updated capabilitis to current process
-	if err := existing.SetProc(); err != nil {
-		return fmt.Errorf("error during update capabilites %w", err)
-	}
-
-	return nil
-=======
     // Store original capabilities for cleanup
     original := cap.GetProc()
     // current capability
@@ -44,7 +28,6 @@
         return fmt.Errorf("error during update capabilites %w", err)
     }
     return nil
->>>>>>> df43392e
 }
 
 // Enforce effective capabilites only
@@ -89,7 +72,6 @@
 		errMsg     error
 	}{
 		// func available but not enough permission (permission denied)
-<<<<<<< HEAD
 		{
 			progType:   BPFProgTypeKprobe,
 			funcId:     BPFFuncGetCurrentUidGid,
@@ -118,61 +100,6 @@
 		{
 			progType:   BPFProgTypeSkLookup,
 			funcId:     BPFFuncGetCurrentCgroupId,
-=======
-		{
-			progType:   BPFProgTypeKprobe,
-			funcId:     BPFFuncGetCurrentUidGid,
->>>>>>> df43392e
-			supported:  false,
-			capability: []string{},
-			errMsg:     syscall.EPERM,
-		},
-		// func available and enough permission
-		{
-			progType:   BPFProgTypeKprobe,
-<<<<<<< HEAD
-			funcId:     BPFFuncKtimeGetNs,
-=======
-			funcId:     BPFFuncGetCurrentUidGid,
->>>>>>> df43392e
-			supported:  true,
-			capability: []string{"cap_bpf", "cap_perfmon"},
-			errMsg:     nil,
-		},
-		// func unavailable and enough permission
-		// When the function is unavailable, BPF returns "Invalid Argument".
-		// Therefore, ignore the error and proceed with validation.
-		{
-<<<<<<< HEAD
-			progType:   BPFProgTypeKprobe,
-			funcId:     BPFFuncKtimeGetNs,
-			supported:  true,
-			capability: []string{"cap_sys_admin"},
-			errMsg:     nil,
-		},
-		{
-			progType:   BPFProgTypeKprobe,
-			funcId:     BPFFuncSysBpf,
-			supported:  false,
-			capability: []string{"cap_bpf", "cap_perfmon"},
-			errMsg:     syscall.EINVAL,
-		},
-		{
-			progType:   BPFProgTypeSyscall,
-			funcId:     BPFFuncGetCgroupClassid,
-			supported:  false,
-			capability: []string{"cap_bpf"},
-			errMsg:     syscall.EINVAL,
-=======
-			progType:   BPFProgTypeSkLookup,
-			funcId:     BPFFuncGetCurrentCgroupId,
-			supported:  false,
-			capability: []string{"cap_sys_admin"},
-			errMsg:     syscall.EINVAL,
-		},
-		{
-			progType:   BPFProgTypeSkLookup,
-			funcId:     BPFFuncGetCurrentCgroupId,
 			supported:  false,
 			capability: []string{},
 			errMsg:     syscall.EPERM,
@@ -183,20 +110,8 @@
 			supported:  true,
 			capability: []string{"cap_bpf", "cap_perfmon"},
 			errMsg:     nil,
->>>>>>> df43392e
-		},
-		// Not able to probe helpers for some types (even with permission)
-		// https://github.com/libbpf/libbpf/blob/c1a6c770c46c6e78ad6755bf596c23a4e6f6b216/src/libbpf_probes.c#L430-L441
-		{
-<<<<<<< HEAD
-			progType:   BPFProgTypeLsm,
-			funcId:     BPFFuncGetCurrentCgroupId,
-			supported:  false,
-			capability: []string{"cap_bpf", "cap_perfmon"},
-			errMsg:     syscall.EOPNOTSUPP,
 		},
 		{
-=======
 			progType:   BPFProgTypeKprobe,
 			funcId:     BPFFuncKtimeGetNs,
 			supported:  true,
@@ -227,7 +142,6 @@
 			errMsg:     syscall.EOPNOTSUPP,
 		},
 		{
->>>>>>> df43392e
 			progType:   BPFProgTypeLsm,
 			funcId:     BPFFuncGetCurrentCgroupId,
 			supported:  false,
